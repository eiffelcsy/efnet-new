# general settings
name: EFNet_fusion  # add debug for quick debug
model_type: ImageEventRestorationModel
scale: 1
num_gpu:  1 #4
manual_seed: 10

datasets:
  train:
    name: highrev-train
    type: VoxelnpzPngSingleDeblurDataset

    # dataroot: /work/lei_sun/HighREV/train
    # dataroot_voxel: /work/lei_sun/HighREV_voxel/train/voxel
    dataroot: /common/scratch/users/e/eiffelchong.2023/HighREV/train
    dataroot_voxel: /common/scratch/users/e/eiffelchong.2023/HighREV/train/voxel

    gt_size: 256
    # keep true if use events
    norm_voxel: true
    use_hflip: true
    use_rot: true

    filename_tmpl: '{}'
    io_backend:
      type: disk
      
    # data loader settings
    use_shuffle: true
    num_worker_per_gpu: 3
    batch_size_per_gpu: 10 # 4 for 2080, 8 for titan
    dataset_enlarge_ratio: 1  # accelarate, equals to the num_gpu
    prefetch_mode: cpu
    num_prefetch_queue: 2

  val:
    name: highrev-val
    type: VoxelnpzPngSingleDeblurDataset

    # dataroot: /work/lei_sun/HighREV/val
    # dataroot_voxel: /work/lei_sun/HighREV_voxel/val/voxel
    dataroot: /common/scratch/users/e/eiffelchong.2023/HighREV/val
    dataroot_voxel: /common/scratch/users/e/eiffelchong.2023/HighREV/val/voxel


    gt_size: ~
    norm_voxel: true  

    io_backend:
      type: disk
    
    use_hflip: false
    use_rot: false

dataset_name: HighREV

# network structures
network_g:
  type: EFNet_freq_fusion
  wf: 64 
  fuse_before_downsample: true

# path
path:
  pretrain_network_g: ~
  strict_load_g: true
  resume_state: ~
  training_states: ~ # save current trainig model states, for resume

# training settings
train:
  optim_g:
    type: AdamW
    lr: !!float 2e-4
    weight_decay: !!float 1e-4
    betas: [0.9, 0.99]

  scheduler:
    type: TrueCosineAnnealingLR
    T_max: 200000 
    eta_min: !!float 1e-7

  total_iter: 200000
  warmup_iter: -1 # no warm up

  # losses
  pixel_opt:
    type: PSNRLoss
    loss_weight: 0.5
    reduction: mean

# validation settings
val:
  val_freq: !!float 2e4 # 2e4
  save_img: false  
  grids: ~  
  crop_size: ~ # use it of the gpu memory is not enough for whole image inference
  max_minibatch: 8  

  metrics:
    psnr:
      type: calculate_psnr
      crop_border: 0
      test_y_channel: false
    
    ssim:
      type: calculate_ssim
      crop_border: 0
      test_y_channel: false   

# logging settings
logger:
  print_freq: 200
  save_checkpoint_freq: !!float 2e4
  use_tb_logger: true
  wandb:
<<<<<<< HEAD
    project: efnet-freq-fusion
    resume_id: resume-freq-fusion-0
=======
    project: efnet-fusion
    resume_id: efnet-fusion-resume-0
>>>>>>> d8f57282

# dist training settings
dist_params:
  backend: nccl
  port: 29500<|MERGE_RESOLUTION|>--- conflicted
+++ resolved
@@ -114,13 +114,8 @@
   save_checkpoint_freq: !!float 2e4
   use_tb_logger: true
   wandb:
-<<<<<<< HEAD
     project: efnet-freq-fusion
     resume_id: resume-freq-fusion-0
-=======
-    project: efnet-fusion
-    resume_id: efnet-fusion-resume-0
->>>>>>> d8f57282
 
 # dist training settings
 dist_params:
